--- conflicted
+++ resolved
@@ -64,28 +64,6 @@
   /**
    * @public
    */
-<<<<<<< HEAD
-  consumer(
-    {
-      groupId,
-      partitionAssigners,
-      metadataMaxAge,
-      sessionTimeout,
-      heartbeatInterval,
-      maxBytesPerPartition,
-      minBytes,
-      maxBytes,
-      maxWaitTimeInMs,
-      retry,
-      allowAutoTopicCreation,
-    } = {}
-  ) {
-    const cluster = this[PRIVATE.CREATE_CLUSTER]({
-      metadataMaxAge,
-      allowAutoTopicCreation,
-    })
-
-=======
   consumer({
     groupId,
     partitionAssigners,
@@ -97,9 +75,13 @@
     maxBytes,
     maxWaitTimeInMs,
     retry,
+    allowAutoTopicCreation,
   } = {}) {
-    const cluster = this[PRIVATE.CREATE_CLUSTER](metadataMaxAge)
->>>>>>> 57de44cf
+    const cluster = this[PRIVATE.CREATE_CLUSTER]({
+      metadataMaxAge,
+      allowAutoTopicCreation,
+    })
+
     return createConsumer({
       retry: { ...cluster.retry, retry },
       logger: this[PRIVATE.LOGGER],
